--- conflicted
+++ resolved
@@ -699,13 +699,7 @@
                     )
 
             with timer.time("data_processing"):
-<<<<<<< HEAD
                 use_overlong_filtering = master_config["grpo"]["overlong_filtering"]
-=======
-                use_overlong_filtering = master_config["grpo"].get(
-                    "overlong_filtering", False
-                )
->>>>>>> d24ba8cb
                 if use_overlong_filtering and "truncated" in repeated_batch:
                     loss_multiplier = repeated_batch["loss_multiplier"].clone()
                     truncated = repeated_batch["truncated"]
@@ -717,19 +711,11 @@
                     repeated_batch["loss_multiplier"] = loss_multiplier
                 # Add loss mask and advantages to each message in LLMMessageLogType
                 for i, message_log in enumerate(repeated_batch["message_log"]):
-                    overlong_filtered = (
-                        use_overlong_filtering and repeated_batch["truncated"][i]
-                    )
                     for j, message in enumerate(message_log):
                         if message["role"] == "assistant":
-                            if overlong_filtered:
-                                message["token_loss_mask"] = torch.zeros_like(
-                                    message["token_ids"]
-                                )
-                            else:
-                                message["token_loss_mask"] = torch.ones_like(
-                                    message["token_ids"]
-                                )
+                            message["token_loss_mask"] = torch.ones_like(
+                                message["token_ids"]
+                            )
                         else:
                             message["token_loss_mask"] = torch.zeros_like(
                                 message["token_ids"]
