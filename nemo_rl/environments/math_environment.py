# Copyright (c) 2025, NVIDIA CORPORATION.  All rights reserved.
#
# Licensed under the Apache License, Version 2.0 (the "License");
# you may not use this file except in compliance with the License.
# You may obtain a copy of the License at
#
#     http://www.apache.org/licenses/LICENSE-2.0
#
# Unless required by applicable law or agreed to in writing, software
# distributed under the License is distributed on an "AS IS" BASIS,
# WITHOUT WARRANTIES OR CONDITIONS OF ANY KIND, either express or implied.
# See the License for the specific language governing permissions and
# limitations under the License.
import contextlib
import io
import logging
import re
from typing import Any, Optional, TypedDict

import ray
import torch
from math_verify.errors import TimeoutException
from math_verify.metric import math_metric
from math_verify.parser import ExprExtractionConfig, LatexExtractionConfig

from nemo_rl.distributed.batched_data_dict import BatchedDataDict
from nemo_rl.distributed.virtual_cluster import PY_EXECUTABLES
from nemo_rl.environments.interfaces import (
    EnvironmentInterface,
    EnvironmentReturn,
)
from nemo_rl.environments.metrics import (
    calculate_pass_rate_per_prompt,
)
from nemo_rl.environments.utils import chunk_list_to_workers
from nemo_rl.evals import answer_parsing


class MathEnvConfig(TypedDict):
    num_workers: int
    stop_strings: Optional[list[str]]  # Default stop strings for this env
    verifier_type: Optional[str]


@contextlib.contextmanager
def _mute_output():
    devnull_out, devnull_err = io.StringIO(), io.StringIO()
    with (
        contextlib.redirect_stdout(devnull_out),
        contextlib.redirect_stderr(devnull_err),
    ):
        yield


@ray.remote
class HFVerifyWorker:
    def __init__(self) -> None:
        logging.getLogger("math_verify").setLevel(logging.CRITICAL)
        self.verify_func = math_metric(
            gold_extraction_target=(LatexExtractionConfig(),),
            pred_extraction_target=(
                ExprExtractionConfig(),
                LatexExtractionConfig(),
            ),
        )

    def verify(
        self, pred_responses: list[str], ground_truths: list[str]
    ) -> list[float]:
        results = []
        for response, ground_truth in zip(pred_responses, ground_truths):
            try:
                ground_truth_parsable = "\\boxed{" + ground_truth + "}"
                with _mute_output():
                    try:
                        ret_score, _ = self.verify_func(
                            [ground_truth_parsable], [response]
                        )
                    except (Exception, TimeoutException):
                        ret_score = 0.0
                results.append(float(ret_score))
            except Exception:
                results.append(0.0)
        return results


@ray.remote
class MultichoiceVerifyWorker:
    def verify(
        self, pred_responses: list[str], ground_truths: list[str]
    ) -> list[float]:
        """Verify the correctness of the predicted responses against the ground truth.

        Args:
            pred_responses: list[str]. The predicted responses from the LLM.
            ground_truths: list[str]. The ground truth responses.

        Returns:
            list[float]. The rewards for each predicted response.
        """
        results = []
        for response, ground_truth in zip(pred_responses, ground_truths):
            response = answer_parsing.normalize_response(response)
            extracted_answer = None
            for answer_regex in answer_parsing.MULTILINGUAL_ANSWER_REGEXES:
                regex = answer_parsing.MULTILINGUAL_ANSWER_PATTERN_TEMPLATE.format(
                    answer_regex
                )
                match = re.search(regex, response)
                if match:
                    extracted_answer = answer_parsing.normalize_extracted_answer(
                        match.group(1)
                    )
                    break
            score = 1.0 if extracted_answer == ground_truth else 0.0
            results.append(score)
        return results


class MathEnvironmentMetadata(TypedDict):
    ground_truth: str

# NEW: Create a non-actor base class with the shared logic.
# Note: No @ray.remote decorator here!
class BaseMathEnvironment(EnvironmentInterface):
    def __init__(self, cfg: MathEnvConfig):
        self.cfg = cfg
        self.num_workers = cfg["num_workers"]
<<<<<<< HEAD
        # The `self.workers` list will be populated by the subclasses
        self.workers = []
=======
        worker_cls = (
            MultichoiceVerifyWorker
            if cfg.get("verifier_type", "math") == "multichoice"
            else HFVerifyWorker
        )
        self.workers = [
            worker_cls.options(  # type: ignore # (decorated with @ray.remote)
                runtime_env={"py_executable": PY_EXECUTABLES.SYSTEM}
            ).remote()
            for _ in range(self.num_workers)
        ]
>>>>>>> adb9e61e

    def shutdown(self) -> None:
        for worker in self.workers:
            ray.kill(worker)

    def step(
        self,
        message_log_batch: list[list[dict[str, str]]],
        metadata: list[MathEnvironmentMetadata],
    ) -> EnvironmentReturn:
        assistant_response_batch = []
        for conversation in message_log_batch:
            assistant_responses = [
                interaction["content"]
                for interaction in conversation
                if interaction["role"] == "assistant"
            ]
            assistant_response_batch.append("".join(assistant_responses))

        ground_truths = [g["ground_truth"] for g in metadata]
        chunked_assistant_response_batch = chunk_list_to_workers(
            assistant_response_batch, self.num_workers
        )
        chunked_ground_truths = chunk_list_to_workers(ground_truths, self.num_workers)

        futures = [
            self.workers[i].verify.remote(chunk, ground_truth_chunk)
            for i, (chunk, ground_truth_chunk) in enumerate(
                zip(chunked_assistant_response_batch, chunked_ground_truths)
            )
        ]
        results = ray.get(futures)
        results = [item for sublist in results for item in sublist]
        observations = [
            {
                "role": "environment",
                "content": "Environment: correct"
                if result
                else "Environment: incorrect",
            }
            for result in results
        ]

        rewards = torch.tensor(results).cpu()
        done = torch.ones_like(rewards).cpu()
        next_stop_strings = [None] * len(message_log_batch)

        return EnvironmentReturn(
            observations=observations,
            metadata=metadata,
            next_stop_strings=next_stop_strings,
            rewards=rewards,
            terminateds=done,
        )

    def global_post_process_and_metrics(
        self, batch: BatchedDataDict[Any]
    ) -> tuple[BatchedDataDict[Any], dict[str, float | int]]:
        batch["rewards"] = (
            batch["rewards"] * batch["is_end"]
        )
        if (batch["rewards"] == 1).float().sum() > 0:
            correct_solution_generation_lengths = (
                (batch["generation_lengths"] - batch["prompt_lengths"])[
                    batch["rewards"] == 1
                ]
                .float()
                .mean()
                .item()
            )
        else:
            correct_solution_generation_lengths = 0

        metrics = {
            "accuracy": batch["rewards"].mean().item(),
            "pass@samples_per_prompt": calculate_pass_rate_per_prompt(
                batch["text"], batch["rewards"]
            ),
            "fraction_of_samples_properly_ended": batch["is_end"].float().mean().item(),
            "num_problems_in_batch": batch["is_end"].shape[0],
            "generation_lengths": batch["generation_lengths"].float().mean().item(),
            "prompt_lengths": batch["prompt_lengths"].float().mean().item(),
            "correct_solution_generation_lengths": correct_solution_generation_lengths,
        }
        return batch, metrics


# MODIFIED: MathEnvironment is now an actor that inherits from the non-actor base class.
@ray.remote(max_restarts=-1, max_task_retries=-1)
class MathEnvironment(BaseMathEnvironment):
    def __init__(self, cfg: MathEnvConfig):
        # Initialize the base class
        super().__init__(cfg)
        # Initialize the specific workers for this environment
        self.workers = [
            HFVerifyWorker.options(
                runtime_env={"py_executable": PY_EXECUTABLES.SYSTEM}
            ).remote()
            for _ in range(self.num_workers)
        ]<|MERGE_RESOLUTION|>--- conflicted
+++ resolved
@@ -126,10 +126,6 @@
     def __init__(self, cfg: MathEnvConfig):
         self.cfg = cfg
         self.num_workers = cfg["num_workers"]
-<<<<<<< HEAD
-        # The `self.workers` list will be populated by the subclasses
-        self.workers = []
-=======
         worker_cls = (
             MultichoiceVerifyWorker
             if cfg.get("verifier_type", "math") == "multichoice"
@@ -141,7 +137,6 @@
             ).remote()
             for _ in range(self.num_workers)
         ]
->>>>>>> adb9e61e
 
     def shutdown(self) -> None:
         for worker in self.workers:
