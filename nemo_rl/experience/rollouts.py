# Copyright (c) 2025, NVIDIA CORPORATION.  All rights reserved.
#
# Licensed under the Apache License, Version 2.0 (the "License");
# you may not use this file except in compliance with the License.
# You may obtain a copy of the License at
#
#     http://www.apache.org/licenses/LICENSE-2.0
#
# Unless required by applicable law or agreed to in writing, software
# distributed under the License is distributed on an "AS IS" BASIS,
# WITHOUT WARRANTIES OR CONDITIONS OF ANY KIND, either express or implied.
# See the License for the specific language governing permissions and
# limitations under the License.

# Generate rollouts for arbitrary environments
# Supports multi-turn rollouts and many simultaneous environments (E.g. you can train on math, code, multi-turn games and more at once)

import asyncio
import copy
from typing import Any

import ray
import torch
from transformers import PreTrainedTokenizerBase

from nemo_rl.data.interfaces import (
    DatumSpec,
    FlatMessagesType,
    LLMMessageLogType,
)
from nemo_rl.data.llm_message_utils import (
    batched_message_log_to_flat_message,
    get_keys_from_message_log,
)
from nemo_rl.distributed.batched_data_dict import BatchedDataDict
from nemo_rl.environments.interfaces import (
    EnvironmentInterface,
    EnvironmentReturn,
)
from nemo_rl.models.generation.interfaces import (
    GenerationDatumSpec,
    GenerationInterface,
    GenerationOutputSpec,
)

TokenizerType = PreTrainedTokenizerBase


def generate_responses(
    policy_generation: GenerationInterface,
    generation_input_data: BatchedDataDict[GenerationDatumSpec],
    batch: BatchedDataDict[DatumSpec],
    tokenizer: TokenizerType,
    input_lengths: torch.Tensor,
    include_logprobs: bool = True,
    greedy: bool = False,
) -> tuple[BatchedDataDict[DatumSpec], list[torch.Tensor], dict[str, float | int]]:
    """Generate responses from policy using synchronous generation."""
    # Add stop_strings to generation_input_data if present in the batch
    if "stop_strings" in batch:
        generation_input_data["stop_strings"] = batch["stop_strings"]
    else:
        # Ensure the key exists even if it's None, matching GenerationDatumSpec
        generation_input_data["stop_strings"] = [None] * len(input_lengths)

    # Always use synchronous generation
    generation_outputs = policy_generation.generate(
        generation_input_data, greedy=greedy
    )

    # Extract everything we need from the generation outputs
    output_ids = generation_outputs["output_ids"]
    generation_lengths = generation_outputs["generation_lengths"]
    unpadded_sequence_lengths = generation_outputs["unpadded_sequence_lengths"]

    # Extract generated parts
    generated_ids = []
    for i in range(len(input_lengths)):
        input_len = input_lengths[i].item()
        total_length = unpadded_sequence_lengths[i].item()
        full_output = output_ids[i]
        generated_part = full_output[input_len:total_length]
        generated_ids.append(generated_part)

    generated_texts = tokenizer.batch_decode(generated_ids, skip_special_tokens=True)

    # Append to message log
    for i, (text, input_length, total_length) in enumerate(
        zip(generated_texts, input_lengths, unpadded_sequence_lengths)
    ):
        assistant_message = {
            "role": "assistant",
            "content": text,
            "token_ids": output_ids[i, input_length:total_length],
        }

        if include_logprobs and "logprobs" in generation_outputs:
            assistant_message["generation_logprobs"] = generation_outputs["logprobs"][
                i, input_length:total_length
            ]

        batch["message_log"][i].append(assistant_message)

    # Generation metrics
    gen_metrics = {
        "mean_generation_length": generation_lengths.float().mean().item(),
        "total_generated_tokens": generation_lengths.sum().item(),
    }

    return batch, generated_ids, gen_metrics


async def generate_responses_async(
    policy_generation: GenerationInterface,
    generation_input_data: BatchedDataDict[GenerationDatumSpec],
    batch: BatchedDataDict[DatumSpec],
    tokenizer: TokenizerType,
    input_lengths: torch.Tensor,
    include_logprobs: bool = True,
    greedy: bool = False,
) -> tuple[BatchedDataDict[DatumSpec], list[torch.Tensor], dict[str, float | int]]:
    """Async version of generate_responses that properly calls generate_async."""
    # Add stop_strings to generation_input_data if present in the batch
    if "stop_strings" in batch:
        generation_input_data["stop_strings"] = batch["stop_strings"]
    else:
        # Ensure the key exists even if it's None, matching GenerationDatumSpec
        generation_input_data["stop_strings"] = [None] * len(input_lengths)

    # Check if this is vLLM with async_engine enabled
    use_async_generation = (
        hasattr(policy_generation, "cfg")
        and "vllm_cfg" in policy_generation.cfg
        and policy_generation.cfg["vllm_cfg"]["async_engine"]
        and hasattr(policy_generation, "generate_async")
    )

    assert use_async_generation, (
        "Async generation is not enabled. Please enable async generation by setting async_engine=True in the vllm_cfg section of the policy config."
    )

    # Use async generation with per-sample streaming
    collected_indexed_outputs: list[
        tuple[int, BatchedDataDict[GenerationOutputSpec]]
    ] = []
    async for original_idx, single_item_output in policy_generation.generate_async(
        generation_input_data, greedy=greedy
    ):
        collected_indexed_outputs.append((original_idx, single_item_output))

    # Sort by original_idx to ensure order matches generation_input_data
    collected_indexed_outputs.sort(key=lambda x: x[0])

    # Extract in correct order
    ordered_batched_data_dicts = [item for _, item in collected_indexed_outputs]

    assert ordered_batched_data_dicts, (
        "Generation returned no outputs for a non-empty batch."
    )

    pad_token_id = policy_generation.cfg.get("pad_token_id", tokenizer.pad_token_id)
    generation_outputs = BatchedDataDict.from_batches(
        ordered_batched_data_dicts,
        pad_value_dict={"output_ids": pad_token_id, "logprobs": 0.0},
    )

    # Extract everything we need from the generation outputs
    output_ids = generation_outputs["output_ids"]
    generation_lengths = generation_outputs["generation_lengths"]
    unpadded_sequence_lengths = generation_outputs["unpadded_sequence_lengths"]

    # Extract generated parts
    generated_ids = []
    for i in range(len(input_lengths)):
        input_len = input_lengths[i].item()
        total_length = unpadded_sequence_lengths[i].item()
        full_output = output_ids[i]
        generated_part = full_output[input_len:total_length]
        generated_ids.append(generated_part)

    generated_texts = tokenizer.batch_decode(generated_ids, skip_special_tokens=True)

    # Append to message log
    for i, (text, input_length, total_length) in enumerate(
        zip(generated_texts, input_lengths, unpadded_sequence_lengths)
    ):
        assistant_message = {
            "role": "assistant",
            "content": text,
            "token_ids": output_ids[i, input_length:total_length],
        }

        if include_logprobs and "logprobs" in generation_outputs:
            assistant_message["generation_logprobs"] = generation_outputs["logprobs"][
                i, input_length:total_length
            ]

        batch["message_log"][i].append(assistant_message)

    # Generation metrics
    gen_metrics = {
        "mean_generation_length": generation_lengths.float().mean().item(),
        "total_generated_tokens": generation_lengths.sum().item(),
    }

    return batch, generated_ids, gen_metrics


def calculate_rewards(
    batch: BatchedDataDict[DatumSpec],
    task_to_env: dict[str, EnvironmentInterface],
) -> EnvironmentReturn:
    """Calculate rewards for generated responses and get environment feedback.

    Args:
        batch: Batch containing message_log (LLMMessageLogType) with generated responses
        task_to_env: Dictionary mapping task names to their corresponding environments

    Returns:
        EnvironmentReturn namedtuple containing:
            - observations: List of observations from the environment for the next turn.
            - metadata: List of extracted metadata from the environment.
            - next_stop_strings: List of stop strings for the next generation step.
            - rewards: Tensor of rewards for the last turn.
            - terminateds: Tensor of booleans indicating if an episode ended naturally.
    """
    # Extract message logs for environment (most recent interaction)
    to_env = [
        get_keys_from_message_log(batch["message_log"][i], ["role", "content"])
        for i in range(len(batch["message_log"]))
    ]
    task_names = batch["task_name"]

    # Group messages by task type
    task_groups: dict[str, list[tuple[int, LLMMessageLogType]]] = {}
    for i, task_name in enumerate(task_names):
        if task_name not in task_groups:
            task_groups[task_name] = []
        task_groups[task_name].append((i, to_env[i]))

    # Calculate rewards for each task group concurrently
    futures = []
    future_to_indices = {}  # Map future to its corresponding indices
    for task_name, group in task_groups.items():
        if task_name not in task_to_env:
            raise ValueError(f"No environment found for task type: {task_name}")

        # Extract indices and messages for this group
        indices = [idx for idx, _ in group]
        messages = [msg for _, msg in group]

        # Get corresponding environment info
        env_info = [batch["extra_env_info"][i] for i in indices]

        # Submit task to environment and store future
        future = task_to_env[task_name].step.remote(messages, env_info)  # type: ignore # ray actor call
        futures.append(future)
        future_to_indices[future] = indices

    results = ray.get(futures)
    all_rewards = []
    all_env_observations = []
    all_terminateds = []
    all_next_stop_strings = []
    all_metadata = []  # Store extracted metadata
    all_indices_order = []

    for future, result in zip(futures, results):
        indices = future_to_indices[future]
        # Environment step returns: EnvironmentReturn
        env_observations, metadata, next_stop_strings, task_rewards, terminateds = (
            result
        )
        if next_stop_strings is None:
            next_stop_strings = [None] * len(task_rewards)

        # Store results with their original indices
        for i, idx in enumerate(indices):
            all_indices_order.append(idx)
            all_rewards.append(task_rewards[i])
            all_env_observations.append(env_observations[i])
            all_terminateds.append(terminateds[i])
            all_next_stop_strings.append(next_stop_strings[i])
            all_metadata.append(metadata[i])

    # Sort results by original index to maintain order
    sorted_indices = sorted(
        range(len(all_indices_order)), key=lambda k: all_indices_order[k]
    )
    rewards = torch.tensor([all_rewards[i] for i in sorted_indices])
    env_observations = [all_env_observations[i] for i in sorted_indices]
    terminateds = torch.tensor([all_terminateds[i] for i in sorted_indices])
    next_stop_strings = [all_next_stop_strings[i] for i in sorted_indices]
    metadata = [all_metadata[i] for i in sorted_indices]  # Sort metadata

    return EnvironmentReturn(
        observations=env_observations,
        metadata=metadata,
        next_stop_strings=next_stop_strings,
        rewards=rewards,
        terminateds=terminateds,
    )


def run_multi_turn_rollout(
    policy_generation: GenerationInterface,
    input_batch: BatchedDataDict[DatumSpec],
    tokenizer: TokenizerType,
    task_to_env: dict[str, EnvironmentInterface],
    max_seq_len: int,
    max_rollout_turns: int = 999999,
    greedy: bool = False,
) -> tuple[BatchedDataDict[DatumSpec], dict[str, Any]]:
    """Runs a multi-turn rollout loop, interacting with the environment.

    Args:
        policy_generation: The generation interface (policy).
        input_batch: The starting batch containing initial message logs.
        tokenizer: The tokenizer.
        task_to_env: Dictionary mapping task names to environment instances.
        max_rollout_turns: Maximum number of agent-environment interaction turns.
        max_seq_len: Maximum sequence length allowed.
        greedy: Whether to use greedy decoding.

    Returns:
        Tuple containing:
            - BatchedDataDict with the full interaction history and accumulated rewards
            - Dictionary of rollout metrics
    """
    current_batch = input_batch.copy()  # Work on a copy
    batch_size = len(current_batch["message_log"])
    active_indices = torch.arange(batch_size)
    total_rewards = torch.zeros(batch_size, dtype=torch.float32)

    # Initialize stop_strings from the initial batch if present
    current_stop_strings = current_batch.get("stop_strings", [None] * batch_size)

    # Tracking metrics for each sample
    sample_turn_counts = torch.zeros(batch_size, dtype=torch.int32)
    sample_token_counts = torch.zeros(batch_size, dtype=torch.int32)
    sample_assistant_token_counts = torch.zeros(batch_size, dtype=torch.int32)
    sample_env_token_counts = torch.zeros(batch_size, dtype=torch.int32)
    sample_terminated = torch.zeros(batch_size, dtype=torch.bool)
    sample_truncated = torch.zeros(batch_size, dtype=torch.bool)
    sample_max_turns_reached = torch.zeros(batch_size, dtype=torch.bool)

    # Tracking per-turn metrics
    total_gen_tokens_per_turn = []
    active_samples_per_turn = []

    for turn in range(max_rollout_turns):
        if len(active_indices) == 0:
            break

        active_samples_per_turn.append(len(active_indices))

        # Convert LLMMessageLogType to FlatMessagesType for generation
        active_batch = current_batch.select_indices(active_indices)
        active_stop_strings = [current_stop_strings[i] for i in active_indices.tolist()]

        active_flat_messages: BatchedDataDict[FlatMessagesType]
        active_flat_messages, active_input_lengths = (
            batched_message_log_to_flat_message(
                active_batch["message_log"],
                pad_value_dict={"token_ids": tokenizer.pad_token_id},
            )
        )

        # Extract input_ids and lengths from the flat messages
        active_input_ids = active_flat_messages["token_ids"]

        generation_input_data = BatchedDataDict[GenerationDatumSpec](
            {
                "input_ids": active_input_ids,
                "input_lengths": active_input_lengths,
                "stop_strings": active_stop_strings,
            }
        )

        # generate_responses updates active_batch["message_log"] in-place
        active_batch, generated_ids, gen_metrics = generate_responses(
            policy_generation,
            generation_input_data,
            active_batch,
            tokenizer,
            input_lengths=active_input_lengths,
            greedy=greedy,
        )

        # Record token usage - assistant
        for i, global_idx in enumerate(active_indices.tolist()):
            sample_assistant_token_counts[global_idx] += len(generated_ids[i])
            sample_token_counts[global_idx] += len(generated_ids[i])

        # Track total generated tokens this turn
        total_gen_tokens_per_turn.append(sum(len(ids) for ids in generated_ids))

        # Calculate rewards and get environment feedback
        env_output: EnvironmentReturn = calculate_rewards(active_batch, task_to_env)

        total_rewards[active_indices] += env_output.rewards

        # Update message log for ALL active samples with env observation
        # This must happen BEFORE filtering based on done flags
        truncation_mask = torch.zeros_like(env_output.terminateds, dtype=torch.bool)
        for i, global_idx in enumerate(active_indices.tolist()):
            env_obs_content = env_output.observations[i]["content"]
            # Tokenize the raw content from the environment
            # TODO @sahilj: handle if we want these subsequent messages to have a chat template
            tokenized_obs = tokenizer(
                env_obs_content, return_tensors="pt", add_special_tokens=False
            ).input_ids[0]

            # check if new message overflows max_seq_len
            if (
                len(tokenized_obs) + len(generated_ids[i]) + active_input_lengths[i]
                >= max_seq_len
            ):
                tokens_left_for_obs = max_seq_len - (
                    len(generated_ids[i]) + active_input_lengths[i]
                )
                assert tokens_left_for_obs >= 0, (
                    f"tokens_left_for_obs={tokens_left_for_obs} should not be negative. This should not happen if the inference engine respects the max sequence length."
                )
                # truncate
                tokenized_obs = tokenized_obs[:tokens_left_for_obs]
                truncation_mask[i] = True
                # Record truncation
                sample_truncated[active_indices[i]] = True

            tokenized_env_obs_message = {
                "role": env_output.observations[i]["role"],
                "content": env_obs_content,
                "token_ids": tokenized_obs,
            }
            current_batch["message_log"][global_idx].append(tokenized_env_obs_message)

            # Record token usage - environment
            sample_env_token_counts[global_idx] += len(tokenized_obs)
            sample_token_counts[global_idx] += len(tokenized_obs)

            # Increment turn count
            sample_turn_counts[global_idx] += 1

        # Determine done samples and update active set
        terminateds = env_output.terminateds.bool()
        done = truncation_mask | terminateds
        sample_terminated[active_indices] |= done

        # Update active indices for the next iteration
        active_indices_local_next = torch.where(~done)[0]
        active_indices = active_indices[active_indices_local_next]
        continuing_indices_global = active_indices  # Indices relative to original batch
        # Get next stop strings and infos corresponding to the indices that are *continuing*
        continuing_next_stops = [
            env_output.next_stop_strings[i] for i in active_indices_local_next.tolist()
        ]
        # Get metadata corresponding to continuing indices, using the correct field name
        continuing_metadata = [
            env_output.metadata[i] for i in active_indices_local_next.tolist()
        ]

        for i, global_idx in enumerate(continuing_indices_global.tolist()):
            # Update stop strings for the next turn
            current_stop_strings[global_idx] = continuing_next_stops[i]
            # Update metadata (extra_env_info) using info from environment
            if continuing_metadata[i] is not None:
                current_batch["extra_env_info"][global_idx] = continuing_metadata[i]

    # Record samples that reached max turns
    sample_max_turns_reached[active_indices] = True

    # Add total rewards to the final batch
    current_batch["total_reward"] = total_rewards
    current_batch["truncated"] = sample_truncated
<<<<<<< HEAD
    current_batch["generation_lengths"] = (
        sample_assistant_token_counts  # Total assistant tokens per sample
    )
=======
>>>>>>> d24ba8cb

    # Calculate aggregate metrics
    rollout_metrics = {
        # Overall metrics
        "total_turns": int(sample_turn_counts.sum().item()),
        "avg_turns_per_sample": float(sample_turn_counts.float().mean().item()),
        "max_turns_per_sample": int(sample_turn_counts.max().item()),
        "natural_termination_rate": float(sample_terminated.float().mean().item()),
        "truncation_rate": float(sample_truncated.float().mean().item()),
        "max_turns_reached_rate": float(sample_max_turns_reached.float().mean().item()),
        # Token usage metrics
        "mean_total_tokens_per_sample": float(
            sample_token_counts.float().mean().item()
        ),
        "mean_gen_tokens_per_sample": float(
            sample_assistant_token_counts.float().mean().item()
        ),
        "mean_env_tokens_per_sample": float(
            sample_env_token_counts.float().mean().item()
        ),
    }
    return current_batch, rollout_metrics


async def async_generate_response_for_sample_turn(
    policy_generation: GenerationInterface,
    sample_message_log: list[dict],
    sample_stop_strings: list[str] | None,
    tokenizer: TokenizerType,
    max_seq_len: int,
    greedy: bool = False,
) -> tuple[list[dict], torch.Tensor, torch.Tensor, dict[str, float]]:
    """Generate a response for a single sample's turn using async generation.

    Args:
        policy_generation: The generation interface to use
        sample_message_log: Message log for a single sample
        sample_stop_strings: Stop strings for this sample
        tokenizer: Tokenizer to use
        max_seq_len: Maximum sequence length
        greedy: Whether to use greedy decoding

    Returns:
        Tuple of (updated_message_log, generated_tokens, input_lengths, generation_metrics)
    """
    from nemo_rl.data.llm_message_utils import batched_message_log_to_flat_message

    # Convert single sample to batch format
    batch_message_logs = [sample_message_log]

    # Convert to flat format for generation
    flat_messages, input_lengths = batched_message_log_to_flat_message(
        batch_message_logs,
        pad_value_dict={"token_ids": tokenizer.pad_token_id},
    )

    # Create generation input
    generation_input_data = BatchedDataDict[GenerationDatumSpec](
        {
            "input_ids": flat_messages["token_ids"],
            "input_lengths": input_lengths,
            "stop_strings": [sample_stop_strings],
        }
    )

    # Create a dummy batch for generate_responses_async
    dummy_batch = BatchedDataDict[DatumSpec](
        {
            "message_log": batch_message_logs,
            "stop_strings": [sample_stop_strings],
        }
    )

    # Generate response using the async version
    updated_batch, generated_ids, gen_metrics = await generate_responses_async(
        policy_generation,
        generation_input_data,
        dummy_batch,
        tokenizer,
        input_lengths=input_lengths,
        include_logprobs=True,
        greedy=greedy,
    )

    # Extract results for the single sample
    updated_message_log = updated_batch["message_log"][0]
    generated_tokens = generated_ids[0] if generated_ids else torch.empty(0)

    return updated_message_log, generated_tokens, input_lengths, gen_metrics


async def run_sample_multi_turn_rollout(
    sample_idx: int,
    initial_sample_state: dict,
    policy_generation: GenerationInterface,
    tokenizer: TokenizerType,
    task_to_env: dict[str, EnvironmentInterface],
    max_seq_len: int,
    max_rollout_turns: int = 999999,
    greedy: bool = False,
) -> tuple[dict, dict[str, Any]]:
    """Run a multi-turn rollout for a single sample.

    This function manages the complete lifecycle of one sample's interaction.
    Async generation is used internally when available.

    Args:
        sample_idx: Index of this sample in the original batch
        initial_sample_state: Initial state containing message_log, extra_env_info, etc.
        policy_generation: The generation interface
        tokenizer: Tokenizer to use
        task_to_env: Environment mapping
        max_seq_len: Maximum sequence length
        max_rollout_turns: Maximum number of turns
        greedy: Whether to use greedy decoding

    Returns:
        Tuple of (final_sample_state, sample_metrics)
    """
    # Initialize sample state
    current_message_log = copy.deepcopy(initial_sample_state["message_log"])
    current_extra_env_info = copy.deepcopy(initial_sample_state["extra_env_info"])
    current_stop_strings = initial_sample_state.get("stop_strings", None)
    task_name = initial_sample_state["task_name"]

    # Sample-level metrics
    total_reward = 0.0
    turn_count = 0
    token_count = 0
    assistant_token_count = 0
    env_token_count = 0
    terminated = False
    truncated = False
    max_turns_reached = False

    # Track per-turn metrics
    turn_gen_tokens = []

    for turn in range(max_rollout_turns):
        if terminated or truncated:
            break

        turn_count += 1

        # Generate response for this sample using async generation
        try:
            (
                updated_message_log,
                generated_tokens,
                input_lengths,
                gen_metrics,
            ) = await async_generate_response_for_sample_turn(
                policy_generation,
                current_message_log,
                current_stop_strings,
                tokenizer,
                max_seq_len,
                greedy=greedy,
            )
            current_message_log = updated_message_log

            # Update token counts
            gen_token_count = len(generated_tokens)
            assistant_token_count += gen_token_count
            token_count += gen_token_count
            turn_gen_tokens.append(gen_token_count)

        except Exception as e:
            print(f"Error generating response for sample {sample_idx}: {e}")
            break

        # Create single-sample batch for environment interaction
        sample_batch = BatchedDataDict[DatumSpec](
            {
                "message_log": [current_message_log],
                "extra_env_info": [current_extra_env_info],
                "task_name": [task_name],
            }
        )

        # Get environment feedback
        env_output = calculate_rewards(sample_batch, task_to_env)
        # Update total reward
        total_reward += float(env_output.rewards[0].item())
        # Check termination
        terminated = env_output.terminateds[0].item()
        env_obs_content = env_output.observations[0]["content"]
        # Tokenize environment response
        tokenized_obs = tokenizer(
            env_obs_content, return_tensors="pt", add_special_tokens=False
        ).input_ids[0]

        # Check for sequence length overflow
        if input_lengths + gen_token_count + len(tokenized_obs) >= max_seq_len:
            # Truncate environment observation
            max_env_tokens = max_seq_len - input_lengths - gen_token_count
            if max_env_tokens > 0:
                tokenized_obs = tokenized_obs[:max_env_tokens]
            else:
                tokenized_obs = torch.empty(0, dtype=tokenized_obs.dtype)
            truncated = True

        env_message = {
            "role": env_output.observations[0]["role"],
            "content": env_obs_content,
            "token_ids": tokenized_obs,
        }
        current_message_log.append(env_message)

        # Update token counts
        env_token_count += len(tokenized_obs)
        token_count += len(tokenized_obs)

        # Update sample state for next turn
        if not terminated and not truncated:
            if env_output.next_stop_strings[0] is not None:
                current_stop_strings = env_output.next_stop_strings[0]
            if env_output.metadata[0] is not None:
                current_extra_env_info = env_output.metadata[0]

    # Check if max turns reached
    if turn_count >= max_rollout_turns:
        max_turns_reached = True

    # Prepare final sample state
    final_sample_state = {
        "message_log": current_message_log,
        "extra_env_info": current_extra_env_info,
        "task_name": task_name,
        "total_reward": torch.tensor(total_reward),
        "stop_strings": current_stop_strings,
        "idx": sample_idx,
    }

    # Sample metrics
    sample_metrics = {
        "turn_count": turn_count,
        "total_tokens": token_count,
        "assistant_tokens": assistant_token_count,
        "env_tokens": env_token_count,
        "terminated": terminated,
        "truncated": truncated,
        "max_turns_reached": max_turns_reached,
        "total_reward": total_reward,
        "turn_gen_tokens": turn_gen_tokens,
    }

    return final_sample_state, sample_metrics


def run_async_multi_turn_rollout(
    policy_generation: GenerationInterface,
    input_batch: BatchedDataDict[DatumSpec],
    tokenizer: TokenizerType,
    task_to_env: dict[str, EnvironmentInterface],
    max_seq_len: int,
    max_rollout_turns: int = 999999,
    greedy: bool = False,
) -> tuple[BatchedDataDict[DatumSpec], dict[str, Any]]:
    """Run multi-turn rollouts with sample-level processing.

    Each sample in the batch proceeds through its interaction independently.
    Async generation is used internally when available but the function is synchronous.

    Args:
        policy_generation: The generation interface (policy)
        input_batch: The starting batch containing initial message logs
        tokenizer: The tokenizer
        task_to_env: Dictionary mapping task names to environment instances
        max_seq_len: Maximum sequence length allowed
        max_rollout_turns: Maximum number of agent-environment interaction turns
        greedy: Whether to use greedy decoding

    Returns:
        Tuple containing:
            - BatchedDataDict with the full interaction history and accumulated rewards
            - Dictionary of rollout metrics
    """

    async def _async_rollout_implementation():
        """Internal async implementation."""
        batch_size = len(input_batch["message_log"])

        # Prepare initial states for each sample
        sample_initial_states = []
        for i in range(batch_size):
            sample_state = {
                "message_log": input_batch["message_log"][i],
                "extra_env_info": input_batch["extra_env_info"][i],
                "task_name": input_batch["task_name"][i],
                "stop_strings": input_batch.get("stop_strings", [None] * batch_size)[i],
                "idx": input_batch.get("idx", list(range(batch_size)))[i],
            }
            sample_initial_states.append(sample_state)

        # Run all samples concurrently
        async def run_single_sample_with_error_handling(i, sample_state):
            """Wrapper to handle errors for individual sample rollouts."""
            try:
                result = await run_sample_multi_turn_rollout(
                    sample_idx=i,
                    initial_sample_state=sample_state,
                    policy_generation=policy_generation,
                    tokenizer=tokenizer,
                    task_to_env=task_to_env,
                    max_seq_len=max_seq_len,
                    max_rollout_turns=max_rollout_turns,
                    greedy=greedy,
                )
                return result
            except Exception as e:
                raise RuntimeError(f"Error in sample {i} rollout: {e}") from e

        # Create tasks for all samples and run them concurrently
        sample_tasks = [
            run_single_sample_with_error_handling(i, sample_state)
            for i, sample_state in enumerate(sample_initial_states)
        ]

        # Execute all sample rollouts concurrently
        sample_results = await asyncio.gather(*sample_tasks, return_exceptions=False)

        # Process results
        final_sample_states = []
        all_sample_metrics = []

        for final_state, sample_metrics in sample_results:
            final_sample_states.append(final_state)
            all_sample_metrics.append(sample_metrics)

        # Reconstruct batch from sample results
        batch_size = len(final_sample_states)
        final_batch = BatchedDataDict[DatumSpec](
            {
                "message_log": [state["message_log"] for state in final_sample_states],
                "extra_env_info": [
                    state["extra_env_info"] for state in final_sample_states
                ],
                "task_name": [state["task_name"] for state in final_sample_states],
                "total_reward": torch.stack(
                    [state["total_reward"] for state in final_sample_states]
                ),
                "idx": [
                    state.get("idx", i) for i, state in enumerate(final_sample_states)
                ],
                "truncated": torch.tensor(
                    [metrics["truncated"] for metrics in all_sample_metrics],
                    dtype=torch.bool,
                ),
<<<<<<< HEAD
                "generation_lengths": torch.tensor(
                    [metrics["assistant_tokens"] for metrics in all_sample_metrics],
                    dtype=torch.long,
                ),  # Total assistant tokens per sample
=======
>>>>>>> d24ba8cb
            }
        )

        # Preserve loss_multiplier from original input_batch if it exists
        if "loss_multiplier" in input_batch:
            final_batch["loss_multiplier"] = input_batch["loss_multiplier"]

        # Preserve additional fields from the original input_batch
        for key in input_batch.keys():
            if key not in final_batch:
                final_batch[key] = input_batch[key]

        # Aggregate metrics across all samples
        rollout_metrics = {
            # Overall metrics
            "total_turns": sum(m["turn_count"] for m in all_sample_metrics),
            "avg_turns_per_sample": sum(m["turn_count"] for m in all_sample_metrics)
            / batch_size,
            "max_turns_per_sample": max(m["turn_count"] for m in all_sample_metrics),
            "natural_termination_rate": sum(m["terminated"] for m in all_sample_metrics)
            / batch_size,
            "truncation_rate": sum(m["truncated"] for m in all_sample_metrics)
            / batch_size,
            "max_turns_reached_rate": sum(
                m["max_turns_reached"] for m in all_sample_metrics
            )
            / batch_size,
            # Token usage metrics
            "mean_total_tokens_per_sample": sum(
                m["total_tokens"] for m in all_sample_metrics
            )
            / batch_size,
            "mean_gen_tokens_per_sample": sum(
                m["assistant_tokens"] for m in all_sample_metrics
            )
            / batch_size,
            "mean_env_tokens_per_sample": sum(
                m["env_tokens"] for m in all_sample_metrics
            )
            / batch_size,
            # Reward metrics
            "mean_total_reward": sum(m["total_reward"] for m in all_sample_metrics)
            / batch_size,
            "max_total_reward": max(m["total_reward"] for m in all_sample_metrics),
            "min_total_reward": min(m["total_reward"] for m in all_sample_metrics),
        }

        return final_batch, rollout_metrics

    return asyncio.run(_async_rollout_implementation())<|MERGE_RESOLUTION|>--- conflicted
+++ resolved
@@ -473,12 +473,9 @@
     # Add total rewards to the final batch
     current_batch["total_reward"] = total_rewards
     current_batch["truncated"] = sample_truncated
-<<<<<<< HEAD
     current_batch["generation_lengths"] = (
         sample_assistant_token_counts  # Total assistant tokens per sample
     )
-=======
->>>>>>> d24ba8cb
 
     # Calculate aggregate metrics
     rollout_metrics = {
@@ -828,13 +825,10 @@
                     [metrics["truncated"] for metrics in all_sample_metrics],
                     dtype=torch.bool,
                 ),
-<<<<<<< HEAD
                 "generation_lengths": torch.tensor(
                     [metrics["assistant_tokens"] for metrics in all_sample_metrics],
                     dtype=torch.long,
                 ),  # Total assistant tokens per sample
-=======
->>>>>>> d24ba8cb
             }
         )
 
